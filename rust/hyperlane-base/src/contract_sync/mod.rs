--- conflicted
+++ resolved
@@ -94,24 +94,6 @@
         }
     }
 
-<<<<<<< HEAD
-            let (action, eta) = match cursor.next_action().await {
-                Ok((action, eta)) => (action, eta),
-                Err(err) => {
-                    warn!(?err, "Error getting next action");
-                    sleep(SLEEP_DURATION).await;
-                    continue;
-                }
-            };
-            let sleep_duration = match action {
-                // Use `loop` but always break - this allows for returning a value
-                // from the loop (the sleep duration)
-                #[allow(clippy::never_loop)]
-                CursorAction::Query(range) => loop {
-                    debug!(?range, "Looking for events in index range");
-
-                    let logs = match self.indexer.fetch_logs(range.clone()).await {
-=======
     #[instrument(fields(domain=self.domain().name()), skip(self, recv, stored_logs_metric))]
     async fn fetch_logs_from_receiver(
         &self,
@@ -122,7 +104,6 @@
             match recv.try_recv() {
                 Ok(tx_id) => {
                     let logs = match self.indexer.fetch_logs_by_tx_hash(tx_id).await {
->>>>>>> acaa22cd
                         Ok(logs) => logs,
                         Err(err) => {
                             warn!(?err, ?tx_id, "Error fetching logs for tx id");
